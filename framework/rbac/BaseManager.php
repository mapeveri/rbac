--- conflicted
+++ resolved
@@ -10,11 +10,7 @@
 use yii\base\Component;
 use yii\base\InvalidArgumentException;
 use yii\base\InvalidConfigException;
-<<<<<<< HEAD
-use yii\base\InvalidArgumentException;
-=======
 use yii\base\InvalidValueException;
->>>>>>> f3a5980c
 
 /**
  * BaseManager is a base class implementing [[ManagerInterface]] for RBAC management.
@@ -216,11 +212,7 @@
         } elseif ($roles instanceof \Closure) {
             $roles = call_user_func($roles);
             if (!is_array($roles)) {
-<<<<<<< HEAD
-                throw new InvalidArgumentException('Default roles closure must return an array');
-=======
                 throw new InvalidValueException('Default roles closure must return an array');
->>>>>>> f3a5980c
             }
             $this->defaultRoles = $roles;
         } else {
